[package]
name = "universal_wallet"
version = "0.2.2"
authors = ["Charles Cunningham <c.a.cunningham6@gmail.com>"]
edition = "2018"
description = "Rust implementation of the Universal Wallet 2020 Specification"
license = "Apache-2.0"

# See more keys and their definitions at https://doc.rust-lang.org/cargo/reference/manifest.html

[dependencies]
serde = "1.0"
serde_json = "1.0"
hex = { version = "0.4.2", features = ["serde"]}
thiserror = "1.0"
secp256k1 = { version = "0.17.2", features = ["recovery"]}
ursa = { version = "0.3.4", default-features = false, features = ["portable"]}
<<<<<<< HEAD
rust-crypto = "0.2.36"
=======
sha3 = "0.9.1"
>>>>>>> 41aebfb2
xsalsa20poly1305 = "0.4"
bs58 = "0.3"
base64 = "0.12"
uuid = { version = "0.8", features = ["v4"] }
<<<<<<< HEAD
aead = "0.3.2"
=======
aead = "0.3.2" 
>>>>>>> 41aebfb2
<|MERGE_RESOLUTION|>--- conflicted
+++ resolved
@@ -15,17 +15,9 @@
 thiserror = "1.0"
 secp256k1 = { version = "0.17.2", features = ["recovery"]}
 ursa = { version = "0.3.4", default-features = false, features = ["portable"]}
-<<<<<<< HEAD
-rust-crypto = "0.2.36"
-=======
 sha3 = "0.9.1"
->>>>>>> 41aebfb2
 xsalsa20poly1305 = "0.4"
 bs58 = "0.3"
 base64 = "0.12"
 uuid = { version = "0.8", features = ["v4"] }
-<<<<<<< HEAD
-aead = "0.3.2"
-=======
-aead = "0.3.2" 
->>>>>>> 41aebfb2
+aead = "0.3.2"
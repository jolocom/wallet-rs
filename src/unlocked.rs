--- conflicted
+++ resolved
@@ -1,6 +1,7 @@
 use crate::{
     contents::{key_pair::KeyPair, public_key_info::KeyType, Content, ContentEntity, Contents},
     locked::LockedWallet,
+    Error,
 };
 use serde::{Deserialize, Serialize};
 use serde_json::to_string;
@@ -8,11 +9,6 @@
     encryption::symm::prelude::*,
     hash::{sha3::Sha3_256, Digest},
 };
-<<<<<<< HEAD
-use uuid::Uuid;
-use crate::Error;
-=======
->>>>>>> 41aebfb2
 
 #[derive(Serialize, Deserialize)]
 pub struct UnlockedWallet {
@@ -44,13 +40,9 @@
         &mut self,
         key_type: KeyType,
         key_controller: Option<Vec<String>>,
-<<<<<<< HEAD
     ) -> Result<ContentEntity, Error> {
-        let id = Uuid::new_v4().to_urn().to_string();
-=======
-    ) -> Result<ContentEntity, String> {
->>>>>>> 41aebfb2
-        let kp = KeyPair::random_pair(key_type)?;
+        let kp = KeyPair::random_pair(key_type)
+            .map_err(|e| Error::Other(Box::new(e)))?;
         let pk = kp.public_key.clone();
         let key_pair = Content::KeyPair(kp.controller(match key_controller {
             Some(c) => c,
@@ -60,21 +52,11 @@
                     ]
                     .join("#")
                     .to_string()],
-<<<<<<< HEAD
-            })),
-        };
-        self.contents.insert(id.clone(), pk_info);
-        match self.get_key(&id) {
-            Some(pk) => Ok(pk),
-            None => Err(Error::KeyInsertionError),
-        }
-=======
-        }));
+                }));
         self.contents
             .import(key_pair)
             .map(|(id, content)| content.to_entity(&id).clean())
-            .ok_or("Failed to add Key Pair".to_string())
->>>>>>> 41aebfb2
+            .ok_or(Error::KeyPairAddFailed)
     }
 
     pub fn import_content(&mut self, content: &Content) -> Option<ContentEntity> {
@@ -126,12 +108,8 @@
             None => Err(Error::KeyNotFound),
         }
     }
-<<<<<<< HEAD
+
     pub fn decrypt(&self, key_ref: &str, data: &[u8], aad: &[u8]) -> Result<Vec<u8>, Error> {
-=======
-
-    pub fn decrypt(&self, key_ref: &str, data: &[u8], aad: &[u8]) -> Result<Vec<u8>, String> {
->>>>>>> 41aebfb2
         match self.contents.get(key_ref) {
             Some(c) => match &c {
                 Content::KeyPair(k) => k.decrypt(data, aad),
@@ -140,27 +118,18 @@
             None => Err(Error::KeyNotFound),
         }
     }
-<<<<<<< HEAD
+
     pub fn lock(&self, key: &[u8]) -> Result<LockedWallet, Error> {
-=======
-
-    pub fn lock(&self, key: &[u8]) -> Result<LockedWallet, String> {
->>>>>>> 41aebfb2
         let mut sha3 = Sha3_256::new();
         sha3.input(key);
         let pass = sha3.result();
 
-<<<<<<< HEAD
-        let aes = SymmetricEncryptor::<Aes256Gcm>::new_with_key(pass)
+        let x_cha_cha = SymmetricEncryptor::<XChaCha20Poly1305>::new_with_key(pass)
             .map_err(|e| Error::AeadCryptoError(e))?;
-=======
-        let xChaCha = SymmetricEncryptor::<XChaCha20Poly1305>::new_with_key(pass)
-            .map_err(|e| e.to_string())?;
->>>>>>> 41aebfb2
 
         Ok(LockedWallet {
             id: self.id.clone(),
-            ciphertext: xChaCha
+            ciphertext: x_cha_cha
                 .encrypt_easy(
                     self.id.as_bytes(),
                     &to_string(&self).map_err(|e| Error::Serde(e))?.as_bytes(),

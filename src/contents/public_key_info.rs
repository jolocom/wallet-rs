use super::encryption::seal_box;
use core::str::FromStr;
use secp256k1::{recovery::RecoverableSignature, Message, Secp256k1};
use serde::{Deserialize, Serialize};
use ursa::{
    encryption::symm::prelude::*, kex::x25519::X25519Sha256, keys::PublicKey,
    signatures::prelude::*,
};
use sha3::{Digest, Keccak256};

<<<<<<< HEAD
use crypto::digest::Digest;
use crypto::sha3::Sha3;
use crate::Error;

#[derive(Serialize, Deserialize, Clone)]
=======
#[derive(Serialize, Deserialize, Clone, Debug)]
>>>>>>> 41aebfb2
pub struct PublicKeyInfo {
    pub controller: Vec<String>,
    #[serde(rename = "type")]
    pub key_type: KeyType,
    #[serde(rename = "publicKeyHex")]
    pub public_key: PublicKey,
}

impl PublicKeyInfo {
    pub fn new(kt: KeyType, pk: &[u8]) -> Self {
        Self {
            controller: vec![],
            key_type: kt,
            public_key: PublicKey(pk.to_vec()),
        }
    }

    pub fn controller(self, controller: Vec<String>) -> Self {
        Self {
            controller: controller,
            ..self
        }
    }

    pub fn encrypt(&self, data: &[u8], _aad: &[u8]) -> Result<Vec<u8>, Error> {
        match self.key_type {
            // default use xChaCha20Poly1905
            KeyType::X25519KeyAgreementKey2019 => {
                seal_box::<X25519Sha256, XChaCha20Poly1305>(data, &self.public_key)
            }
            _ => Err(Error::WrongKeyType),
        }
    }

    pub fn verify(&self, data: &[u8], signature: &[u8]) -> Result<bool, Error> {
        match self.key_type {
            KeyType::Ed25519VerificationKey2018 => {
                let ed = Ed25519Sha512::new();
                ed.verify(data, signature, &self.public_key)
                    .map_err(|e| Error::UrsaCryptoError(e))
            }
            KeyType::EcdsaSecp256k1VerificationKey2019 => {
                let scp = EcdsaSecp256k1Sha256::new();
                scp.verify(data, signature, &self.public_key)
                    .map_err(|e| Error::UrsaCryptoError(e))
            }

            KeyType::EcdsaSecp256k1RecoveryMethod2020 => {
                let scp = Secp256k1::new();

                let mut hasher = Keccak256::new();
                hasher.update(data);

<<<<<<< HEAD
                let message = Message::from_slice(&output)
                    .or_else(|e| return Err(Error::SecpCryptoError(e)))?;

                let signature = parse_concatenated(&signature)?;

                let signing_key = scp.recover(&message, &signature)
                    .or_else(|e| return Err(Error::SecpCryptoError(e)))?;

                let our_key = secp256k1::PublicKey::from_slice(&self.public_key.0)
                    .or_else(|e| return Err(Error::SecpCryptoError(e)))?;
                // println!("{:?}", signing_key);
                // println!("{:?}", our_key);
=======
                let output = hasher.finalize();

                let message =
                    Message::from_slice(&output).or_else(|e| return Err(e.to_string()))?;

                let signature = parse_concatenated(&signature)?;

                let signing_key = scp
                    .recover(&message, &signature)
                    .or_else(|e| return Err(e.to_string()))?;

                let our_key = secp256k1::PublicKey::from_slice(&self.public_key.0)
                    .or_else(|e| return Err(e.to_string()))?;

>>>>>>> 41aebfb2
                Ok(signing_key == our_key)
            }
            _ => Err(Error::WrongKeyType),
        }
    }
}

#[derive(Serialize, Deserialize, Clone, Copy, PartialEq, Debug)]
pub enum KeyType {
    JwsVerificationKey2020,
    EcdsaSecp256k1VerificationKey2019,
    Ed25519VerificationKey2018,
    GpgVerificationKey2020,
    RsaVerificationKey2018,
    X25519KeyAgreementKey2019,
    SchnorrSecp256k1VerificationKey2019,
    EcdsaSecp256k1RecoveryMethod2020,
}

impl FromStr for KeyType {
    type Err = String;

    fn from_str(s: &str) -> Result<Self, Self::Err> {
        match s {
            "JwsVerificationKey2020" => Ok(Self::JwsVerificationKey2020),
            "EcdsaSecp256k1VerificationKey2019" => Ok(Self::EcdsaSecp256k1VerificationKey2019),
            "Ed25519VerificationKey2018" => Ok(Self::Ed25519VerificationKey2018),
            "GpgVerificationKey2020" => Ok(Self::GpgVerificationKey2020),
            "RsaVerificationKey2018" => Ok(Self::RsaVerificationKey2018),
            "X25519KeyAgreementKey2019" => Ok(Self::X25519KeyAgreementKey2019),
            "SchnorrSecp256k1VerificationKey2019" => Ok(Self::SchnorrSecp256k1VerificationKey2019),
            "EcdsaSecp256k1RecoveryMethod2020" => Ok(Self::EcdsaSecp256k1RecoveryMethod2020),
            _ => Err("No Such Key Type".to_string()),
        }
    }
}

#[derive(Debug, PartialEq, Clone, Serialize, Deserialize)]
#[serde(rename_all = "camelCase")]
pub enum PublicKeyEncoding {
    // TODO, find a good JWK def crate
    // PublicKeyJwk,
    PublicKeyHex(String),
    PublicKeyBase64(String),
    PublicKeyBase58(String),
    PublicKeyMultibase(String),
    EthereumAddress(String),
}

pub fn to_recoverable_signature(
    v: u8,
    r: &[u8; 32],
    s: &[u8; 32],
) -> Result<secp256k1::recovery::RecoverableSignature, Error> {
    let rec_id = secp256k1::recovery::RecoveryId::from_i32(v as i32)
        .map_err(|e| Error::SecpCryptoError(e))?;

    let mut data = [0u8; 64];
    data[0..32].copy_from_slice(r);
    data[32..64].copy_from_slice(s);

<<<<<<< HEAD
    Ok(secp256k1::recovery::RecoverableSignature::from_compact(&data, rec_id)
        .map_err(|e| Error::SecpCryptoError(e))?)
=======
    Ok(
        secp256k1::recovery::RecoverableSignature::from_compact(&data, rec_id)
            .map_err(|_| "Failed to parse signature")?,
    )
>>>>>>> 41aebfb2
}

pub fn parse_concatenated(signature: &[u8]) -> Result<RecoverableSignature, Error> {
    let mut r = [0u8; 32];
    let mut s = [0u8; 32];
    let v = signature[64];

    r.copy_from_slice(&signature[..32]);
    s.copy_from_slice(&signature[32..64]);

    println!("{:?}", signature);
    println!("{:?}", r);
    println!("{:?}", s);
    println!("{:?}", v);

    to_recoverable_signature(v, &r, &s)
}<|MERGE_RESOLUTION|>--- conflicted
+++ resolved
@@ -8,15 +8,9 @@
 };
 use sha3::{Digest, Keccak256};
 
-<<<<<<< HEAD
-use crypto::digest::Digest;
-use crypto::sha3::Sha3;
 use crate::Error;
 
-#[derive(Serialize, Deserialize, Clone)]
-=======
 #[derive(Serialize, Deserialize, Clone, Debug)]
->>>>>>> 41aebfb2
 pub struct PublicKeyInfo {
     pub controller: Vec<String>,
     #[serde(rename = "type")]
@@ -70,35 +64,20 @@
                 let mut hasher = Keccak256::new();
                 hasher.update(data);
 
-<<<<<<< HEAD
-                let message = Message::from_slice(&output)
-                    .or_else(|e| return Err(Error::SecpCryptoError(e)))?;
-
-                let signature = parse_concatenated(&signature)?;
-
-                let signing_key = scp.recover(&message, &signature)
-                    .or_else(|e| return Err(Error::SecpCryptoError(e)))?;
-
-                let our_key = secp256k1::PublicKey::from_slice(&self.public_key.0)
-                    .or_else(|e| return Err(Error::SecpCryptoError(e)))?;
-                // println!("{:?}", signing_key);
-                // println!("{:?}", our_key);
-=======
                 let output = hasher.finalize();
 
                 let message =
-                    Message::from_slice(&output).or_else(|e| return Err(e.to_string()))?;
+                    Message::from_slice(&output).map_err(|e| Error::Other(Box::new(e)))?;
 
                 let signature = parse_concatenated(&signature)?;
 
                 let signing_key = scp
                     .recover(&message, &signature)
-                    .or_else(|e| return Err(e.to_string()))?;
+                    .map_err(|e| Error::SecpCryptoError(e))?;
 
                 let our_key = secp256k1::PublicKey::from_slice(&self.public_key.0)
-                    .or_else(|e| return Err(e.to_string()))?;
+                    .map_err(|e| Error::SecpCryptoError(e))?;
 
->>>>>>> 41aebfb2
                 Ok(signing_key == our_key)
             }
             _ => Err(Error::WrongKeyType),
@@ -160,15 +139,8 @@
     data[0..32].copy_from_slice(r);
     data[32..64].copy_from_slice(s);
 
-<<<<<<< HEAD
     Ok(secp256k1::recovery::RecoverableSignature::from_compact(&data, rec_id)
         .map_err(|e| Error::SecpCryptoError(e))?)
-=======
-    Ok(
-        secp256k1::recovery::RecoverableSignature::from_compact(&data, rec_id)
-            .map_err(|_| "Failed to parse signature")?,
-    )
->>>>>>> 41aebfb2
 }
 
 pub fn parse_concatenated(signature: &[u8]) -> Result<RecoverableSignature, Error> {

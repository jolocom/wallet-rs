use super::unlocked::UnlockedWallet;
use super::Error;
use serde::{Deserialize, Serialize};
use serde_json::from_str;
use ursa::{
    encryption::symm::prelude::*,
    hash::{sha3::Sha3_256, Digest},
};

#[derive(Serialize, Deserialize)]
pub struct LockedWallet {
    pub id: String,
    pub ciphertext: Vec<u8>,
}

impl LockedWallet {
    pub fn new(id: &str, ct: Vec<u8>) -> Self {
        Self {
            id: id.to_string(),
            ciphertext: ct,
        }
    }

    pub fn unlock(&self, key: &[u8]) -> Result<UnlockedWallet, Error> {
        let mut sha3 = Sha3_256::new();
        sha3.input(key);
        let pass = sha3.result();

<<<<<<< HEAD
        let aes = SymmetricEncryptor::<Aes256Gcm>::new_with_key(pass)
            .map_err(|e| Error::AeadCryptoError(e))?;
=======
        let xChaCha = SymmetricEncryptor::<XChaCha20Poly1305>::new_with_key(pass)
            .map_err(|e| e.to_string())?;
>>>>>>> 41aebfb2

        let dec = xChaCha
            .decrypt_easy(self.id.as_bytes(), &self.ciphertext)
            .map_err(|e| Error::AeadCryptoError(e))?;

        let as_str = std::str::from_utf8(&dec)
            .map_err(|e| Error::Utf8(e))?;

        from_str(as_str)
            .map_err(|e| Error::Serde(e))
    }
}<|MERGE_RESOLUTION|>--- conflicted
+++ resolved
@@ -26,15 +26,10 @@
         sha3.input(key);
         let pass = sha3.result();
 
-<<<<<<< HEAD
-        let aes = SymmetricEncryptor::<Aes256Gcm>::new_with_key(pass)
+        let x_cha_cha = SymmetricEncryptor::<XChaCha20Poly1305>::new_with_key(pass)
             .map_err(|e| Error::AeadCryptoError(e))?;
-=======
-        let xChaCha = SymmetricEncryptor::<XChaCha20Poly1305>::new_with_key(pass)
-            .map_err(|e| e.to_string())?;
->>>>>>> 41aebfb2
 
-        let dec = xChaCha
+        let dec = x_cha_cha
             .decrypt_easy(self.id.as_bytes(), &self.ciphertext)
             .map_err(|e| Error::AeadCryptoError(e))?;
 
